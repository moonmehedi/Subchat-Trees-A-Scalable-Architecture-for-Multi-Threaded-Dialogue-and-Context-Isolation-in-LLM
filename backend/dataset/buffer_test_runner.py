--- conflicted
+++ resolved
@@ -1194,9 +1194,5 @@
     # Run buffer comparison with multiple sizes
     runner.run_buffer_comparison(
         ["6c4992f0aed04dd3bf9a4bc225bb4fb0_structured.json",'8d10c143f8fc4a7599a5a18778fec112_structured.json'],
-<<<<<<< HEAD
         buffer_sizes=[5, 10, 20, 40]
-=======
-        buffer_sizes=[5,10,20,40]
->>>>>>> c0b1307d
     )